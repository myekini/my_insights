# Copyright (c) 2022, Frappe Technologies Pvt. Ltd. and contributors
# For license information, please see license.txt


import frappe

from insights.utils import InsightsDataSource, InsightsQuery, InsightsTable

from .utils import (
<<<<<<< HEAD
    BaseNestedQueryImporter,
    Column,
    Query,
=======
    Column,
    Query,
    apply_cumulative_sum,
>>>>>>> 09e75e3d
    get_columns_with_inferred_types,
    update_sql,
)

DEFAULT_JSON = {
    "table": {},
    "joins": [],
    "columns": [],
    "calculations": [],
    "filters": [],
    "measures": [],
    "dimensions": [],
    "orders": [],
    "limit": None,
}


class InsightsAssistedQueryController:
    def __init__(self, doc):
        self.doc = doc

    def validate(self):
        if not frappe.parse_json(self.doc.json):
            self.doc.json = frappe.as_json(DEFAULT_JSON)

    def before_save(self):
        update_sql(self.doc)
        self.doc.json = frappe.as_json(self.query_json)

    @property
    def query_json(self):
        query = frappe.parse_json(self.doc.json)
        return Query(**query)

    def get_columns_from_results(self, results):
        if not results:
            return []

        query_columns = self.query_json.get_columns()
        inferred_column_types = get_columns_with_inferred_types(results)
        if not query_columns:
            return inferred_column_types

        def get_inferred_column_type(result_column):
            for ic in inferred_column_types:
                if ic.get("label") == result_column.get("label"):
                    return ic.get("type")
            return "String"

        def add_format_options(result_column):
            result_column["format_options"] = {}
            result_column["type"] = get_inferred_column_type(result_column)
            for qc in query_columns:
                label_matches = qc.get("label") == result_column.get("label")
                alias_matches = qc.get("alias") == result_column.get("label")
                if not label_matches and not alias_matches:
                    continue
                result_column["label"] = qc.get("alias") or qc.get("label")
                # temporary fix until we change format_options in result columns from dict to str
                result_column["format_options"] = {"date_format": qc.get("granularity")}
                result_column["type"] = qc.get("type")
                break
            return frappe._dict(result_column)

        result_columns = results[0]
        return [add_format_options(rc) for rc in result_columns]

    def get_tables_columns(self):
        columns = []
        selected_tables = self.get_selected_tables()
        selected_tables_names = [t.get("table") for t in selected_tables]
        for table in set(selected_tables_names):
            table_doc = InsightsTable.get_doc(data_source=self.doc.data_source, table=table)
            table_columns = table_doc.get_columns()
            columns += [
                frappe._dict(
                    {
                        **Column(**c.as_dict()),
                        "data_source": self.doc.data_source,
                        "table_label": table_doc.label,
                        "table": table_doc.table,
                    }
                )
                for c in table_columns
            ]
        return columns

    def get_selected_tables(self):
        if not self.query_json.table:
            return []
        tables = [self.query_json.table]
        join_tables = [join.right_table for join in self.query_json.joins]
        return tables + join_tables

    def before_fetch(self):
        return

    def after_fetch(self, results):
        if not self.has_cumulative_columns():
            return results

        columns = [
            col
            for col in self.query_json.get_columns()
            if col.aggregation and "cumulative" in col.aggregation
        ]
        return apply_cumulative_sum(columns, results)

    def has_cumulative_columns(self):
        return any(
            col.aggregation and "cumulative" in col.aggregation
            for col in self.query_json.get_columns()
        )

    def fetch_results(self):
        return InsightsDataSource.get_doc(self.doc.data_source).run_query(self.doc)

    def export_query(self):
        subqueries = frappe.get_all(
            "Insights Table",
            filters={
                "table": ["in", self.query_json.get_tables()],
                "is_query_based": 1,
            },
            pluck="table",
        )
        dependencies = {}
        for subquery in subqueries:
            if subquery in dependencies:
                continue
            query = InsightsQuery.get_doc(subquery)
            dependencies[query.name] = frappe.parse_json(query.export())

        return {"query": self.query_json, "subqueries": dependencies}

    def import_query(self, exported_query):
        return AssistedQueryImporter(exported_query, self.doc).import_query()


class AssistedQueryImporter(BaseNestedQueryImporter):
    def _update_doc(self):
        self.doc.json = frappe.as_json(self.data.query)

    def _update_subquery_references(self):
        for old_name, new_name in self.imported_queries.items():
            self._rename_subquery_in_table(old_name, new_name)
            self._rename_subquery_in_joins(old_name, new_name)
            self._rename_subquery_in_columns(old_name, new_name)
            self._rename_subquery_in_filters(old_name, new_name)
            self._rename_subquery_in_calculations(old_name, new_name)
            self._rename_subquery_in_measures(old_name, new_name)
            self._rename_subquery_in_dimensions(old_name, new_name)
            self._rename_subquery_in_orders(old_name, new_name)

    def _rename_subquery_in_table(self, old_name, new_name):
        if self.data.query["table"]["table"] == old_name:
            self.data.query["table"]["table"] = new_name

    def _rename_subquery_in_joins(self, old_name, new_name):
        for join in self.data.query["joins"]:
            if join["left_table"]["table"] == old_name:
                join["left_table"]["table"] = new_name
            if join["right_table"]["table"] == old_name:
                join["right_table"]["table"] = new_name
            if join["left_column"]["table"] == old_name:
                join["left_column"]["table"] = new_name
            if join["right_column"]["table"] == old_name:
                join["right_column"]["table"] = new_name

    def _rename_subquery_in_columns(self, old_name, new_name):
        for column in self.data.query["columns"]:
            if column["table"] == old_name:
                column["table"] = new_name

    def _rename_subquery_in_filters(self, old_name, new_name):
        for filter in self.data.query["filters"]:
            if filter["column"]["table"] == old_name:
                filter["column"]["table"] = new_name

    def _rename_subquery_in_calculations(self, old_name, new_name):
        for calculation in self.data.query["calculations"]:
            if calculation["table"] == old_name:
                calculation["table"] = new_name

    def _rename_subquery_in_measures(self, old_name, new_name):
        for measure in self.data.query["measures"]:
            if measure["table"] == old_name:
                measure["table"] = new_name

    def _rename_subquery_in_dimensions(self, old_name, new_name):
        for dimension in self.data.query["dimensions"]:
            if dimension["table"] == old_name:
                dimension["table"] = new_name

    def _rename_subquery_in_orders(self, old_name, new_name):
        for order in self.data.query["orders"]:
            if order["table"] == old_name:
                order["table"] = new_name<|MERGE_RESOLUTION|>--- conflicted
+++ resolved
@@ -7,15 +7,10 @@
 from insights.utils import InsightsDataSource, InsightsQuery, InsightsTable
 
 from .utils import (
-<<<<<<< HEAD
     BaseNestedQueryImporter,
     Column,
     Query,
-=======
-    Column,
-    Query,
     apply_cumulative_sum,
->>>>>>> 09e75e3d
     get_columns_with_inferred_types,
     update_sql,
 )
